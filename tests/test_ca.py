import asyncio
import collections
import logging
import logging.config
import shlex
import shutil
import unittest
from pathlib import Path

import acme.messages

import acmetk.util
from acmetk import AcmeCA
from acmetk.client import (
    AcmeClient,
    DummySolver,
)
from acmetk.main import load_config
from acmetk.models.messages import RevocationReason
from acmetk.server import DummyValidator

log = logging.getLogger("acmetk.test_ca")

ClientData = collections.namedtuple("ClientData", "key_path csr csr_path")
CAData = collections.namedtuple("CADAta", "key_path cert_path")


class TestAcme:
    DIRECTORY = "http://localhost:8000/directory"
    _config: dict
    log: logging.Logger
    contact: str
    path: Path
    client_data: ClientData
    ACCOUNT_KEY_ALG_BITS = ("RSA", 2048)
    CERT_KEY_ALG_BITS = ("RSA", 2048)

    @property
    def name(self):
        return type(self).__name__[4:]

    @property
    def config_sec(self):
        return NotImplementedError

    def _make_key(self, path, alg_and_bits):
        if alg_and_bits[0] == "RSA":
            return acme_broker.util.generate_rsa_key(path, alg_and_bits[1])
        elif alg_and_bits[0] == "EC":
            return acme_broker.util.generate_ec_key(path, alg_and_bits[1])

    def setUp(self) -> None:
        """Sets up our test object with the necessary properties for testing using a client"""
        self._config = load_config("../debug.yml")
        self.log = logging.getLogger(f"acmetk.tests.{self.name}")
        self.contact = f"woehler+{self.name}@luis.uni-hannover.de"

        dir_ = Path("./tmp") / self.name
        if not dir_.exists():
            dir_.mkdir(parents=True)

        self.path = dir_

        client_account_key_path = dir_ / "client_account.key"
        client_cert_key_path = dir_ / "client_cert.key"
        csr_path = dir_ / "client.csr"

<<<<<<< HEAD
        self._make_key(client_account_key_path, self.ACCOUNT_KEY_ALG_BITS)
        client_cert_key = self._make_key(client_cert_key_path, self.CERT_KEY_ALG_BITS)

        csr = acme_broker.util.generate_csr(
=======
        acmetk.util.generate_rsa_key(client_account_key_path)
        client_cert_key = acmetk.util.generate_rsa_key(client_cert_key_path)
        csr = acmetk.util.generate_csr(
>>>>>>> afc3214d
            self.config_sec["names"][0],
            client_cert_key,
            csr_path,
            names=self.config_sec["names"],
        )

        self.client_data = ClientData(client_account_key_path, csr, csr_path)

        self._rmtree = ["client.csr"]

    def tearDown(self):
        for i in self._rmtree:
            if Path(i).is_absolute():
                log.error(f"{i} is not relative")
                continue

            if (path := self.path / i).is_dir():
                log.info(f"rmtree {path}")
                shutil.rmtree(path, ignore_errors=True)
            elif path.is_file():
                log.info(f"unlink {path}")
                path.unlink()

    async def asyncSetUp(self) -> None:
        self.loop = asyncio.get_event_loop()


class TestCA(TestAcme):
    @property
    def config_sec(self):
        return self._config["tests"]["LocalCA"]

    def setUp(self) -> None:
        super().setUp()

        ca_key_path = self.path / "root.key"
        ca_cert_path = self.path / "root.crt"

        self.config_sec["ca"].update(
            {
                "cert": ca_cert_path,
                "private_key": ca_key_path,
            }
        )

        self.ca_data = CAData(ca_key_path, ca_cert_path)

        acmetk.util.generate_root_cert(
            ca_key_path, "DE", "Lower Saxony", "Hanover", "Acme Toolkit", "ACMETK CA"
        )

    async def asyncSetUp(self) -> None:
        await super().asyncSetUp()

        runner, ca = await AcmeCA.runner(self.config_sec["ca"])
        ca.register_challenge_validator(DummyValidator())

        await ca._db._recreate()

        self.runner = runner
        self.ca = ca

    async def asyncTearDown(self) -> None:
        await self.runner.shutdown()
        await self.runner.cleanup()


class TestAcmetiny:
    def setUp(self) -> None:
        super().setUp()
        for n in ["challenge"]:
            if not (r := (self.path / n)).exists():
                r.mkdir()

    async def _run_acmetiny(self, cmd):
        import tests.acme_tiny.acme_tiny as at

        argv = shlex.split(cmd)
        log.info(shlex.join(argv))
        r = await self.loop.run_in_executor(None, at.main, argv)
        return r

    async def test_run(self):
        await self._run_acmetiny(
            f"--directory-url {self.DIRECTORY} --disable-check --contact {self.contact} --account-key "
            f"{self.client_data.key_path} --csr {self.client_data.csr_path} "
            f"--acme-dir {self.path}/challenge"
        )


class TestAcmetinyEC(TestAcmetiny):
    ACCOUNT_KEY_ALG_BITS = ("EC", 256)
    CERT_KEY_ALG_BITS = ("EC", 256)

    async def _run_acmetiny(self, cmd):
        import tests.acme_tiny_ec.acme_tiny as at

        argv = shlex.split(cmd)
        log.info(shlex.join(argv))
        r = await self.loop.run_in_executor(None, at.main, argv)
        return r

    async def test_run(self):
        await self._run_acmetiny(
            f"--directory-url {self.DIRECTORY} --disable-check --contact {self.contact} --account-key "
            f"{self.client_data.key_path} --csr {self.client_data.csr_path} "
            f"--acme-dir {self.path}/challenge"
        )


class TestDehydrated:
    @property
    def key_algo(self):
        return "rsa"

    def setUp(self) -> None:
        super().setUp()

        datadirs = ["domains_d", "accounts", "alpn-certs", "certs", "wellknown"]
        self._rmtree.extend(datadirs)
        for n in datadirs:
            if not (r := (self.path / n)).exists():
                r.mkdir()

        with open(str(self.path / "config"), "wt") as f:
            f.write(
                f"""
KEY_ALGO={self.key_algo}
CA={self.DIRECTORY}
CONTACT_EMAIL={self.contact}
IP_VERSION=4
CHALLENGETYPE="http-01"
#DOMAINS_D={str(self.path / 'domains_d')}
#BASEDIR=$SCRIPTDIR
#DOMAINS_TXT="${{BASEDIR}}/domains.txt"
#CERTDIR="${{BASEDIR}}/certs"
#ALPNCERTDIR="${{BASEDIR}}/alpn-certs"
#ACCOUNTDIR="${{BASEDIR}}/accounts"
WELLKNOWN="{str(self.path / 'wellknown')}"
"""
            )

    async def _run_dehydrated(self, _cmd):
        cmd = f"/tmp/dehydrated/dehydrated --config {self.path}/config {_cmd}"
        log.info(cmd)
        p = await asyncio.create_subprocess_exec(
            *shlex.split(cmd), stdout=asyncio.subprocess.PIPE
        )

        def llog(_line, logger):
            if not _line:
                return
            args = _line.decode().strip()
            logger(args)

        while r := await p.stdout.readline():
            llog(r, log.info)

    async def test_run(self):
        await self._run_dehydrated("--register --accept-terms")
        await self._run_dehydrated("--cron --force --domain test.de")


class Testacmesh:
    def setUp(self) -> None:
        super().setUp()
        path = self.path
        for n in ["run", "config", "www", "certs"]:
            if not (r := (path / n)).exists():
                r.mkdir()
        self._rmtree.extend(["www", "certs"])

    async def asyncSetUp(self) -> None:
        await super().asyncSetUp()
        if not (self.path / "run/acme.sh").exists():
            import os

            cwd = os.getcwd()
            os.chdir("/tmp/acme.sh")
            await self._run(
                f"./acme.sh  --no-color --log /dev/null --log-level 0 "
                f"--home {cwd}/{self.path}/run "
                f"--install --nocron --noprofile --accountkey {self.client_data.key_path}",
                prefix=False,
            )
            os.chdir(cwd)

    async def _run(self, _cmd, prefix=True):
        if prefix:
            cmd = (
                f"{self.path}/run/acme.sh --no-color --log /dev/null --log-level 0 "
                f"--config-home {self.path}/config/ "
                f"--cert-home {self.path}/certs --server {self.DIRECTORY} " + _cmd
            )
        else:
            cmd = _cmd
        log.info(cmd)
        p = await asyncio.create_subprocess_exec(
            *shlex.split(cmd), stdout=asyncio.subprocess.PIPE
        )

        def llog(_line, logger):
            if not _line:
                return
            args = _line.decode().strip().split("]", maxsplit=2)
            if len(args) == 2:
                logger(args[1])
            else:
                logger(_line)

        while r := await p.stdout.readline():
            llog(r, log.info)

    async def test_run(self):
        key, csr, path = self.client_data
        await self._run(f"""--register-account --accountemail {self.contact}""")
        domains = " ".join([f"--domain {d}" for d in acme_broker.util.names_of(csr)])
        await self._run(f"""--issue {domains} --webroot {self.path}/www/ --force""")


class TestCertBot:
    def setUp(self) -> None:
        super().setUp()

        with open(self.path / "certbot.ini", "wt") as f:
            f.write(
                f"""server = {self.DIRECTORY}
config-dir = ./{self.path}/etc/letsencrypt
work-dir = {self._config["certbot"]["workdir"]}/
logs-dir = {self._config["certbot"]["workdir"]}/logs
"""
            )

        self._rmtree.extend(["archive", "renewal", "live"])
        self._rmtree.extend(["etc"])

        self.domains = sorted(
            map(lambda x: x.lower(), acmetk.util.names_of(self.client_data.csr)),
            key=lambda s: s[::-1],
        )

    @property
    def key_args(self):
        if self.CERT_KEY_ALG_BITS[0] == "RSA":
            return "--key-type rsa"
        elif self.CERT_KEY_ALG_BITS[0] == "EC":
            return (
                f"--key-type ecdsa --elliptic-curve secp{self.CERT_KEY_ALG_BITS[1]}r1"
            )

    async def _run(self, cmd):
        argv = shlex.split(f"--non-interactive -c {self.path}/certbot.ini " + cmd)
        import certbot._internal.main as cbm
        import certbot.util
        import certbot._internal.log
        import certbot._internal.error_handler

        certbot.util.atexit_register = lambda func, *argv, **kwargs: log.info(
            f"patched certbot.util.atexit_register for {func}"
        )
        certbot._internal.error_handler.ErrorHandler._set_signal_handlers = lambda x: log.info(
            "patched certbot._internal.error_handler.ErrorHandler._set_signal_handlers"
        )
        certbot._internal.log.pre_arg_parse_setup = lambda: log.info(
            "patched certbot._internal.log.pre_arg_parse_setup"
        )
        certbot._internal.log.post_arg_parse_setup = lambda x: log.info(
            "patched certbot._internal.log.post_arg_parse_setup"
        )

        logging.config.dictConfig(self._config["logging"])

        r = await self.loop.run_in_executor(None, cbm.main, argv)
        return r

    async def test_run(self):
        await self._run("certificates")

        await self._run(f"register --agree-tos  -m {self.contact}")

        arg = " --domain ".join(self.domains)
        await self._run(
            f"certonly {self.key_args} --webroot --webroot-path {self.path} --domain {arg}"
        )

    async def test_subdomain_revocation(self):
        await self._run(f"register --agree-tos  -m {self.contact}")

        arg = " --domain ".join(self.domains)
        await self._run(f"certonly --webroot --webroot-path {self.path} --domain {arg}")

        arg = " --domain ".join(map(lambda s: f"dns.{s}", self.domains))
        await self._run(
            f"certonly {self.key_args} "
            f"--manual --manual-public-ip-logging-ok --preferred-challenges=dns --manual-auth-hook "
            f'"echo $CERTBOT_VALIDATION" --manual-cleanup-hook /bin/true --domain {arg} --expand'
        )

        arg = " --domain ".join(map(lambda s: f"http.{s}", self.domains))
        await self._run(
            f"certonly {self.key_args} "
            f"--manual --manual-public-ip-logging-ok --preferred-challenges=http --manual-auth-hook "
            f'"echo $CERTBOT_VALIDATION" --manual-cleanup-hook /bin/true --domain {arg} --expand'
        )

        for j in ["", "dns.", "http."]:
            try:
                await self._run(
                    f"revoke --cert-path {self.path}/etc/letsencrypt/live/{j}{self.domains[0]}/cert.pem"
                )
            except Exception as e:
                log.exception(e)

    async def test_skey_revocation(self):
        await self._run(f"register --agree-tos  -m {self.contact}")

        arg = " --domain ".join(self.domains)
        await self._run(
            f"certonly {self.key_args} --webroot --webroot-path {self.path} --domain {arg}"
        )

        await self._run(
            f"revoke --cert-path {self.path}/etc/letsencrypt/live/{self.domains[0]}/cert.pem "
            f"--key-path {self.path}/etc/letsencrypt/live/{self.domains[0]}/privkey.pem"
        )

    async def test_renewal(self):
        await self._run(f"register --agree-tos  -m {self.contact}")

        arg = " --domain ".join(self.domains)
        await self._run(
            f"certonly {self.key_args} --webroot --webroot-path {self.path} --domain {arg}"
        )

        await self._run(
            f"renew --no-random-sleep-on-renew --webroot --webroot-path {self.path}"
        )

    async def test_register(self):
        await self._run(f"register --agree-tos  -m {self.contact}")

    async def test_unregister(self):
        try:
            await self._run("unregister --agree-tos")
        except Exception:
            pass
        await self.test_register()
        await self._run("unregister --agree-tos")


class TestOurClient:
    BAD_KEY_RE = (
        r"urn:ietf:params:acme:error:badPublicKey :: "
        r"The JWS was signed by a public key the server does not support :: "
        r"(?P<alg>\S+) Keysize for (?P<action>\w+) has to be \d+ <= public_key.key_size=(?P<bits>\d+) <= \d+"
    )

    def assertBadKey(self, e, alg, action, bits):
        m = e.expected_regex.match(str(e.exception)).groupdict()
        for k, v in {"alg": alg, "action": action, "bits": bits}.items():
            self.assertEqual(v, m[k])

    def setUp(self) -> None:
        super().setUp()

        self.domains = sorted(
            map(lambda x: x.lower(), acmetk.util.names_of(self.client_data.csr)),
            key=lambda s: s[::-1],
        )

    def _make_client(self, key_path, email):
        client = AcmeClient(
            directory_url=self.DIRECTORY,
            private_key=key_path,
            contact={"email": email},
            server_cert=self.config_sec.get("client", {}).get("server_cert", None),
        )

        client.register_challenge_solver(DummySolver())

        return client

    async def asyncSetUp(self) -> None:
        await super().asyncSetUp()
        self.client = self._make_client(self.client_data.key_path, self.contact)

    async def asyncTearDown(self) -> None:
        await super().asyncTearDown()
        await self.client.close()

    async def _run_one(self, client, csr):
        await client.start()

        domains = sorted(
            map(lambda x: x.lower(), acmetk.util.names_of(csr)),
            key=lambda s: s[::-1],
        )

        ord = await client.order_create(domains)
        await client.authorizations_complete(ord)
        finalized = await client.order_finalize(ord, csr)
        return await client.certificate_get(finalized)

    async def test_run(self):
        await self._run_one(self.client, self.client_data.csr)


class TestOurClientStress(TestOurClient):
    async def test_run_stress(self):
        clients_csr = []  # (client, csr) tuples
        for i in range(10):
<<<<<<< HEAD
            self._make_key(
                client_account_key_path := self.path / f"client_{i}_account.key",
                self.ACCOUNT_KEY_ALG_BITS,
            )
            client_cert_key = self._make_key(
                self.path / f"client_{i}_cert.key", self.CERT_KEY_ALG_BITS
            )

            csr = acme_broker.util.generate_csr(
=======
            client_account_key_path = self.path / f"client_{i}_account.key"

            acmetk.util.generate_rsa_key(client_account_key_path)
            client_cert_key = acmetk.util.generate_rsa_key(
                self.path / f"client_{i}_cert.key"
            )
            csr = acmetk.util.generate_csr(
>>>>>>> afc3214d
                f"{self.name}.test.de",
                client_cert_key,
                self.path / f"client_{i}.csr",
                names=[f"{self.name}.{i}.test.de", f"{self.name}2.{i}.test.de"],
            )

            clients_csr.append(
                (
                    self._make_client(
                        client_account_key_path, f"client_{i}_{self.contact}"
                    ),
                    csr,
                )
            )

        await asyncio.gather(
            *[self._run_one(client, csr) for client, csr in clients_csr]
        )
        await asyncio.gather(*[client.close() for client, _ in clients_csr])

    async def test_revoke(self):
        full_chain = await self._run_one(self.client, self.client_data.csr)
        certs = acmetk.util.pem_split(full_chain)
        await self.client.certificate_revoke(
            certs[0], reason=RevocationReason.keyCompromise
        )

    async def test_account_update(self):
        await self.client.start()

        new_contact = (
            "mailto:newmail@tib.eu",
            "woehler@luis.uni-hannover.de",
            "tel:555-1234",
        )
        await self.client.account_update(contact=new_contact)
        await self.client.account_lookup()
        self.assertEqual(self.client._account.contact, new_contact)

    async def test_email_validation(self):
        await self.client.start()

        new_contact = (
            "mailto:newmail@tib.de",
            "woehler@test.de",
            "tel:555-1234",
        )

        with self.assertRaises(acme.messages.Error):
            await self.client.account_update(contact=new_contact)

    async def test_unregister(self):
        await self.client.start()

        kid = self.client._account.kid
        self.client._account = None

        await self.client.account_lookup()

        self.assertEqual(self.client._account.kid, kid)

        await self.client.account_update(status=acme.messages.STATUS_DEACTIVATED)

        with self.assertRaises(acme.messages.Error):
            await self.client.order_create(self.domains)


class TestAcmetinyCA(TestAcmetiny, TestCA, unittest.IsolatedAsyncioTestCase):
    pass


class TestAcmetinyECCA(TestAcmetinyEC, TestCA, unittest.IsolatedAsyncioTestCase):
    pass


class TestCertBotCA(TestCertBot, TestCA, unittest.IsolatedAsyncioTestCase):
    pass


class TestCertBotRSA2048EC256CA(TestCertBot, TestCA, unittest.IsolatedAsyncioTestCase):
    ACCOUNT_KEY_ALG_BITS = ("RSA", 2048)
    CERT_KEY_ALG_BITS = ("EC", 256)


class TestOurClientCA(TestOurClientStress, TestCA, unittest.IsolatedAsyncioTestCase):
    pass


class TestOurClientEC256EC256CA(
    TestOurClient, TestCA, unittest.IsolatedAsyncioTestCase
):
    ACCOUNT_KEY_ALG_BITS = ("EC", 256)
    CERT_KEY_ALG_BITS = ("EC", 256)


class TestOurClientEC384EC256CA(
    TestOurClient, TestCA, unittest.IsolatedAsyncioTestCase
):
    ACCOUNT_KEY_ALG_BITS = ("EC", 384)
    CERT_KEY_ALG_BITS = ("EC", 256)


class TestOurClientEC521EC256CA(
    TestOurClient, TestCA, unittest.IsolatedAsyncioTestCase
):
    ACCOUNT_KEY_ALG_BITS = ("EC", 521)
    CERT_KEY_ALG_BITS = ("EC", 256)


class TestOurClientEC256EC384CA(
    TestOurClient, TestCA, unittest.IsolatedAsyncioTestCase
):
    ACCOUNT_KEY_ALG_BITS = ("EC", 256)
    CERT_KEY_ALG_BITS = ("EC", 384)


class TestOurClientEC256EC521CA(
    TestOurClient, TestCA, unittest.IsolatedAsyncioTestCase
):
    ACCOUNT_KEY_ALG_BITS = ("EC", 256)
    CERT_KEY_ALG_BITS = ("EC", 521)

    async def test_run(self):
        """"Let's Encrypt does not allow EC 521 Key Certificates due to lack of browser support"""
        with self.assertRaisesRegex(acme.messages.Error, self.BAD_KEY_RE) as e:
            await super().test_run()
        self.assertBadKey(e, "_EllipticCurvePublicKey", "csr", "521")


class TestOurClientRSA1024RSA2048CA(
    TestOurClient, TestCA, unittest.IsolatedAsyncioTestCase
):
    ACCOUNT_KEY_ALG_BITS = ("RSA", 1024)
    CERT_KEY_ALG_BITS = ("RSA", 2048)

    async def test_run(self):
        with self.assertRaisesRegex(acme.messages.Error, self.BAD_KEY_RE) as e:
            await super().test_run()
        self.assertBadKey(e, "_RSAPublicKey", "account", "1024")


class TestOurClientRSA2048RSA1024CA(
    TestOurClient, TestCA, unittest.IsolatedAsyncioTestCase
):
    ACCOUNT_KEY_ALG_BITS = ("RSA", 2048)
    CERT_KEY_ALG_BITS = ("RSA", 1024)

    async def test_run(self):
        with self.assertRaisesRegex(acme.messages.Error, self.BAD_KEY_RE) as e:
            await super().test_run()
        self.assertBadKey(e, "_RSAPublicKey", "csr", "1024")


class TestDehydratedCA(TestDehydrated, TestCA, unittest.IsolatedAsyncioTestCase):
    pass


class TestDehydratedECCA(TestDehydrated, TestCA, unittest.IsolatedAsyncioTestCase):
    CERT_KEY_ALG_BITS = ("EC", 384)

    @property
    def key_algo(self):
        return "secp384r1"


class TestacmeshCA(Testacmesh, TestCA, unittest.IsolatedAsyncioTestCase):
    pass<|MERGE_RESOLUTION|>--- conflicted
+++ resolved
@@ -45,9 +45,9 @@
 
     def _make_key(self, path, alg_and_bits):
         if alg_and_bits[0] == "RSA":
-            return acme_broker.util.generate_rsa_key(path, alg_and_bits[1])
+            return acmetk.util.generate_rsa_key(path, alg_and_bits[1])
         elif alg_and_bits[0] == "EC":
-            return acme_broker.util.generate_ec_key(path, alg_and_bits[1])
+            return acmetk.util.generate_ec_key(path, alg_and_bits[1])
 
     def setUp(self) -> None:
         """Sets up our test object with the necessary properties for testing using a client"""
@@ -65,16 +65,10 @@
         client_cert_key_path = dir_ / "client_cert.key"
         csr_path = dir_ / "client.csr"
 
-<<<<<<< HEAD
         self._make_key(client_account_key_path, self.ACCOUNT_KEY_ALG_BITS)
         client_cert_key = self._make_key(client_cert_key_path, self.CERT_KEY_ALG_BITS)
 
-        csr = acme_broker.util.generate_csr(
-=======
-        acmetk.util.generate_rsa_key(client_account_key_path)
-        client_cert_key = acmetk.util.generate_rsa_key(client_cert_key_path)
         csr = acmetk.util.generate_csr(
->>>>>>> afc3214d
             self.config_sec["names"][0],
             client_cert_key,
             csr_path,
@@ -291,7 +285,7 @@
     async def test_run(self):
         key, csr, path = self.client_data
         await self._run(f"""--register-account --accountemail {self.contact}""")
-        domains = " ".join([f"--domain {d}" for d in acme_broker.util.names_of(csr)])
+        domains = " ".join([f"--domain {d}" for d in acmetk.util.names_of(csr)])
         await self._run(f"""--issue {domains} --webroot {self.path}/www/ --force""")
 
 
@@ -486,7 +480,6 @@
     async def test_run_stress(self):
         clients_csr = []  # (client, csr) tuples
         for i in range(10):
-<<<<<<< HEAD
             self._make_key(
                 client_account_key_path := self.path / f"client_{i}_account.key",
                 self.ACCOUNT_KEY_ALG_BITS,
@@ -495,16 +488,7 @@
                 self.path / f"client_{i}_cert.key", self.CERT_KEY_ALG_BITS
             )
 
-            csr = acme_broker.util.generate_csr(
-=======
-            client_account_key_path = self.path / f"client_{i}_account.key"
-
-            acmetk.util.generate_rsa_key(client_account_key_path)
-            client_cert_key = acmetk.util.generate_rsa_key(
-                self.path / f"client_{i}_cert.key"
-            )
             csr = acmetk.util.generate_csr(
->>>>>>> afc3214d
                 f"{self.name}.test.de",
                 client_cert_key,
                 self.path / f"client_{i}.csr",
